defmodule Pigeon.FCM.Config do
  @moduledoc false

  defstruct key: nil,
            uri: 'fcm.googleapis.com',
            port: 443,
            name: nil

  @type t :: %__MODULE__{
          key: binary,
          name: term,
          port: pos_integer,
          uri: charlist
        }

  @doc ~S"""
  Returns a new `FCM.Config` with given `opts`.

  ## Examples

      iex> Pigeon.FCM.Config.new(
      ...>   name: :test,
      ...>   key: "fcm_key",
      ...>   uri: 'test.server.example.com',
      ...>   port: 5228
      ...> )
      %Pigeon.FCM.Config{key: "fcm_key", name: :test,
      port: 5228, uri: 'test.server.example.com'}
  """
  def new(opts) when is_list(opts) do
    %__MODULE__{
      name: opts[:name],
      key: opts[:key],
      uri: Keyword.get(opts, :uri, 'fcm.googleapis.com'),
      port: Keyword.get(opts, :port, 443)
    }
  end

  def new(name) when is_atom(name) do
    Application.get_env(:pigeon, :fcm)[name]
    |> Enum.to_list()
    |> Keyword.put(:name, name)
    |> new()
  end
end

defimpl Pigeon.Configurable, for: Pigeon.FCM.Config do
  @moduledoc false

  require Logger

  import Pigeon.Tasks, only: [process_on_response: 2]

  alias Pigeon.Encodable
  alias Pigeon.FCM.{Config, ResultParser}

  @type sock :: {:sslsocket, any, pid | {any, any}}

  # Configurable Callbacks

  @spec worker_name(any) :: atom | nil
  def worker_name(%Config{name: name}), do: name

  @spec max_demand(any) :: non_neg_integer
  def max_demand(_config), do: 100

  @spec connect(any) :: {:ok, sock} | {:error, String.t()}
  def connect(%Config{uri: uri} = config) do
    case connect_socket_options(config) do
      {:ok, options} ->
        Pigeon.Http2.Client.default().connect(uri, :https, options)
    end
  end

  def connect_socket_options(config) do
    opts =
      [
        {:active, :once},
        {:packet, :raw},
        {:reuseaddr, true},
        {:alpn_advertised_protocols, [<<"h2">>]},
<<<<<<< HEAD
        {:reconnect, false},
=======
>>>>>>> 81b316f3
        :binary
      ]
      |> add_port(config)

    {:ok, opts}
  end

  def add_port(opts, %Config{port: 443}), do: opts
  def add_port(opts, %Config{port: port}), do: [{:port, port} | opts]

  def push_headers(%Config{key: key}, _notification, opts) do
    [
      {":method", "POST"},
      {":path", "/fcm/send"},
      {"authorization", "key=#{opts[:key] || key}"},
      {"content-type", "application/json"},
      {"accept", "application/json"}
    ]
  end

  def push_payload(_config, notification, _opts) do
    Encodable.binary_payload(notification)
  end

  def handle_end_stream(_config, %{error: nil} = stream, notif, on_response) do
    do_handle_end_stream(stream.status, stream.body, notif, on_response)
  end

  def handle_end_stream(_config, %{error: _error}, _notif, nil), do: :ok

  def handle_end_stream(_config, _stream, {_regids, notif}, on_response) do
    notif = %{notif | status: :unavailable}
    process_on_response(on_response, notif)
  end

  defp do_handle_end_stream(200, body, notif, on_response) do
    result = Poison.decode!(body)
    notif = %{notif | status: :success}
    parse_result(notif.registration_id, result, on_response, notif)
  end

  defp do_handle_end_stream(400, _body, notif, on_response) do
    log_error("400", "Malformed JSON")
    notif = %{notif | status: :malformed_json}
    process_on_response(on_response, notif)
  end

  defp do_handle_end_stream(401, _body, notif, on_response) do
    log_error("401", "Unauthorized")
    notif = %{notif | status: :unauthorized}
    process_on_response(on_response, notif)
  end

  defp do_handle_end_stream(500, _body, notif, on_response) do
    log_error("500", "Internal server error")
    notif = %{notif | status: :internal_server_error}
    process_on_response(on_response, notif)
  end

  defp do_handle_end_stream(code, body, notif, on_response) do
    reason = parse_error(body)
    log_error(code, reason)
    notif = %{notif | response: reason}
    process_on_response(on_response, notif)
  end

  def schedule_ping(_config), do: :ok

  def close(_config) do
  end

  # no on_response callback, ignore
  def parse_result(_, _, nil, _notif), do: :ok

  def parse_result(ids, %{"results" => results}, on_response, notification) do
    ResultParser.parse(ids, results, on_response, notification)
  end

  def parse_error(data) do
    case Poison.decode(data) do
      {:ok, response} ->
        response["reason"] |> Macro.underscore() |> String.to_existing_atom()

      error ->
        "Poison parse failed: #{inspect(error)}, body: #{inspect(data)}"
        |> Logger.error()
    end
  end

  defp log_error(code, reason) do
    if Pigeon.debug_log?(), do: Logger.error("#{reason}: #{code}")
  end
end<|MERGE_RESOLUTION|>--- conflicted
+++ resolved
@@ -79,10 +79,6 @@
         {:packet, :raw},
         {:reuseaddr, true},
         {:alpn_advertised_protocols, [<<"h2">>]},
-<<<<<<< HEAD
-        {:reconnect, false},
-=======
->>>>>>> 81b316f3
         :binary
       ]
       |> add_port(config)
