--- conflicted
+++ resolved
@@ -9,20 +9,12 @@
     end
 
     def connect(uri, scheme, opts) do
-<<<<<<< HEAD
-      Kadabra.open(uri, scheme, opts)
-    end
-
-    def send_request(pid, headers, data) do
-      Kadabra.request(pid, headers, data)
-=======
       host = "#{scheme}://#{uri}"
       Kadabra.open(host, ssl: opts)
     end
 
     def send_request(pid, headers, data) do
       Kadabra.request(pid, headers: headers, body: data)
->>>>>>> 81b316f3
     end
 
     @doc ~S"""
@@ -30,11 +22,7 @@
 
     ## Examples
 
-<<<<<<< HEAD
-        iex> {:ok, pid} = Kadabra.open('http2.golang.org', :https)
-=======
         iex> {:ok, pid} = Kadabra.open("https://http2.golang.org")
->>>>>>> 81b316f3
         iex> Pigeon.Http2.Client.Kadabra.send_ping(pid)
         :ok
     """
@@ -55,12 +43,8 @@
       {:ok, pigeon_stream}
     end
 
-<<<<<<< HEAD
-    def handle_end_stream(msg, _state), do: msg
-=======
     def handle_end_stream(msg, _state) do
       msg
     end
->>>>>>> 81b316f3
   end
 end