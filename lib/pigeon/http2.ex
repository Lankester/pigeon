defmodule Pigeon.HTTP2 do
  require Logger

  defp apns_production_api_uri, do: 'api.push.apple.com'
  defp apns_development_api_uri, do: 'api.development.push.apple.com'

  def connect(mode, cert, key) do
    uri = push_uri(mode)
    options = [{:certfile, cert}, 
               {:keyfile, key},
               {:password, ''},
               {:packet, 0},
               {:reuseaddr, true},
               {:active, true},
               :binary]
    :ssl.start
    case :ssl.connect(uri, 443, options) do
      {:ok, ssl_socket} ->
        {:ok, ssl_socket}
      {:error, reason} ->
        IO.inspect {:error, reason}
    end
  end

  def push_uri(mode) do
    case mode do
      :dev ->
        apns_development_api_uri
      :prod ->
        apns_production_api_uri
    end
  end

  def send_connection_preface(socket) do
    :ssl.send(socket, connection_preface)
    do_receive_once(socket)
  end

<<<<<<< HEAD
  def establish_connection(socket) do
=======
  def status_code(<<1::1, status::7, rest::binary>>) do
    case status do
      8 -> 200
      9 -> 204
      10 -> 206
      11 -> 304
      12 -> 400
      13 -> 404
      14 -> 500
    end
  end

	def establish_connection(socket) do
>>>>>>> 6008f8bc
    {:ok, data} = send_settings(socket)
    if data = build_frame(0x04, 0x01, 0, <<>>) do
      send_ack(socket)
    else
      {:error, "Can't establish a connection."}
    end
  end

  defp send_settings sock do
    :ssl.send(sock, settings_frame)
    do_receive_once sock
  end

  defp send_ack sock do
    :ssl.send(sock, settings_ack_frame)
  end

  defp send_goaway sock do
    :ssl.send sock, goaway_frame
    :ssl.close sock
  end

  defp do_receive_once socket do
    receive do
      {:ssl, socket, bin} ->
        frame = bin |> parse_frame
        parse_frame_type(frame, bin)
      {:ssl_closed, socket} ->
        {:error, "closed."}
      {:ssl_error, socket, reason} ->
        {:error, reason}
    after
      5000 ->
        {:error, "timeout."}
    end
  end

  def wait_response socket do
    receive do
      {:ssl, socket, bin} ->
        case wait_payload(socket) do
          {:ok, payload} ->
            {:ok, bin, payload}
          error ->
            error
        end
      {:ssl_closed, socket} ->
        {:error, "closed."}
      {:ssl_error, socket, reason} ->
        {:error, reason}
    after
      5000 ->
        {:error, "timeout."}
    end
  end

  defp wait_payload socket do
    receive do
      {:ssl, socket, bin} ->
        {:ok, bin}
      {:ssl_closed, socket} ->
        {:error, "closed."}
      {:ssl_error, socket, reason} ->
        {:error, reason}
    after
      5000 ->
        {:error, "timeout."}
    end
  end

  def parse_frame_type(frame, bin) do
    case frame[:frame_type] do
      0x0 ->
        Logger.debug "Got data frame..."
        {:ok, frame}
      0x1 ->
        Logger.debug "Got header frame..."
        IO.inspect frame
        {:ok, frame}
      0x2 ->
        Logger.debug "Got priority frame..."
        {:ok, frame}
      0x3 ->
        <<error_code::32, _::binary>> = frame[:payload]
        {:error, "RST_STREAM error_code:#{error_code}"}
      0x7 ->
        <<error_code::32, _::binary>> = frame[:payload]
        {:error, "GOAWAY error_code:#{error_code}"}
      _ ->
        {:ok, bin}
    end
  end

  def parse_frame(<<payload_size::24, frame_type::8, flags::8, 0::1, stream_id::31, payload::binary>>) do
    %{
      payload_size: payload_size,
      frame_type: frame_type,
      flags: flags,
      stream_id: stream_id,
      payload: payload
    }
  end

  def parse_frame(bin) do
    bin 
  end

	def connection_preface, do: "PRI * HTTP/2.0\r\n\r\nSM\r\n\r\n"
  def settings_frame, do: build_frame(0x4, 0, 0, <<>>)
  def settings_ack_frame, do: build_frame(0x04, 0x01, 0, <<>>)
  def ack_frame, do: build_frame(0x01, 0, 0, <<>>)
  def ping_frame, do: build_frame(0x6, 0x0, 0, <<1::64>>)

  def goaway_frame do
    no_error = 0
    build_frame(0x7, 0x0, 0, <<0::31, 1::1, no_error::32>>)
  end

  def push_header_frame(stream, mode, device_token, topic, payload) do
    uri = push_uri(mode) |> to_string
    end_headers = 0x4
    payload_size = "#{byte_size(payload)}"
    build_frame(0x1, end_headers, stream, <<
      <<1::1, 0::1, 0::1, 0::1, 0::1, 0::1, 1::1, 1::1>>, # method POST
      <<1::1, 0::1, 0::1, 0::1, 0::1, 1::1, 1::1, 1::1>>, # scheme HTTPS
      <<0::1, 0::1, 0::1, 1::1, 0::4, 0::1, byte_size(":path")::7, ":path", 0::1, byte_size("/3/device/#{device_token}")::7, "/3/device/#{device_token}">>,
      <<0::1, 0::1, 0::1, 1::1, 0::4, 0::1, byte_size("host")::7, "host", 0::1, byte_size(uri)::7, "#{uri}">>,
      <<0::1, 0::1, 0::1, 1::1, 0::4, 0::1, byte_size("apns-topic")::7, "apns-topic", 0::1, byte_size(topic)::7, "#{topic}">>,
      <<0::1, 0::1, 0::1, 1::1, 0::4, 0::1, byte_size("content-length")::7, "content-length", 0::1, byte_size(payload_size)::7, "#{payload_size}">>
    >>)
  end

  def push_data_frame(stream, payload) do
    build_frame(0x0, 0x1, stream, payload)
  end

  def build_frame(frame_type, flags, stream_id, payload) do
    header = <<byte_size(payload)::24, frame_type::8, flags::8, 0::1, stream_id::31>>
    <<header::binary, payload::binary>>
  end
end<|MERGE_RESOLUTION|>--- conflicted
+++ resolved
@@ -36,9 +36,6 @@
     do_receive_once(socket)
   end
 
-<<<<<<< HEAD
-  def establish_connection(socket) do
-=======
   def status_code(<<1::1, status::7, rest::binary>>) do
     case status do
       8 -> 200
@@ -52,7 +49,6 @@
   end
 
 	def establish_connection(socket) do
->>>>>>> 6008f8bc
     {:ok, data} = send_settings(socket)
     if data = build_frame(0x04, 0x01, 0, <<>>) do
       send_ack(socket)
