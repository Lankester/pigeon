--- conflicted
+++ resolved
@@ -13,15 +13,11 @@
   end
 
   defp workers do
-<<<<<<< HEAD
-    adm_worker() ++ apns_workers() ++ task_supervisors()
+    adm_worker() ++ apns_workers() ++ ++ gcm_workers() ++ task_supervisors()
   end
 
   def task_supervisors do
     [supervisor(Task.Supervisor, [[name: Pigeon.Tasks]])]
-=======
-    adm_worker() ++ apns_workers() ++ gcm_workers()
->>>>>>> 3254f369
   end
 
   def adm_worker do
