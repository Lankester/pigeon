defmodule Pigeon do
  @moduledoc """
  HTTP2-compliant wrapper for sending iOS and Android push notifications.
  """

  use Application

  require Logger
  import Supervisor.Spec

  alias Pigeon.{ADM, APNS, FCM}
  alias Pigeon.Http2.Client

  @doc false
  def start(_type, _args) do
    Client.default().start
    opts = [strategy: :one_for_one, name: :pigeon]
    Supervisor.start_link(workers(), opts)
  end

  defp workers do
    adm_workers() ++
<<<<<<< HEAD
      apns_workers() ++ fcm_workers() ++ env_workers() ++ task_supervisors()
=======
      apns_workers() ++
      fcm_workers() ++ env_workers() ++ task_supervisors() ++ apns_token_agent()
  end

  defp apns_token_agent do
    [{Pigeon.APNS.Token, nil}]
>>>>>>> 95f328a0
  end

  defp task_supervisors do
    [supervisor(Task.Supervisor, [[name: Pigeon.Tasks]])]
  end

  defp env_workers do
    case Application.get_env(:pigeon, :workers) do
      nil ->
        []

      workers ->
        Enum.map(workers, fn {mod, fun} ->
          config = apply(mod, fun, [])
          worker(config)
        end)
    end
  end

  defp worker(%ADM.Config{} = config) do
    worker(ADM.Worker, [config], id: config.name, restart: :temporary)
  end

  defp worker(config) do
    worker(Pigeon.Worker, [config], id: config.name, restart: :temporary)
  end

  defp adm_workers do
    workers_for(:adm, &ADM.Config.new/1, Pigeon.ADM.Worker)
  end

  defp apns_workers do
    workers_for(:apns, &APNS.Config.new/1, Pigeon.Worker)
  end

  defp fcm_workers do
    workers_for(:fcm, &FCM.Config.new/1, Pigeon.Worker)
  end

  defp workers_for(name, config_fn, mod) do
    case Application.get_env(:pigeon, name) do
      nil ->
        []

      workers ->
        Enum.map(workers, fn {worker_name, _config} ->
          config = config_fn.(worker_name)
          worker(mod, [config], id: config.name, restart: :temporary)
        end)
    end
  end

  @doc false
  def start_connection(state) do
    opts = [restart: :temporary, id: :erlang.make_ref()]
    spec = worker(Pigeon.Connection, [state], opts)
    Supervisor.start_child(:pigeon, spec)
  end

  def debug_log?, do: Application.get_env(:pigeon, :debug_log, false)
end<|MERGE_RESOLUTION|>--- conflicted
+++ resolved
@@ -20,16 +20,12 @@
 
   defp workers do
     adm_workers() ++
-<<<<<<< HEAD
-      apns_workers() ++ fcm_workers() ++ env_workers() ++ task_supervisors()
-=======
       apns_workers() ++
       fcm_workers() ++ env_workers() ++ task_supervisors() ++ apns_token_agent()
   end
 
   defp apns_token_agent do
     [{Pigeon.APNS.Token, nil}]
->>>>>>> 95f328a0
   end
 
   defp task_supervisors do
